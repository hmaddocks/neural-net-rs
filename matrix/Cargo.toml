--- conflicted
+++ resolved
@@ -7,10 +7,6 @@
 
 [dependencies]
 rand = "0.9.0"
-<<<<<<< HEAD
-serde = { version = "1.0.219", features = ["derive"] }
-serde_json = "1.0.140"
-=======
 approx = "0.5.1"
 serde = { version = "1.0", features = ["derive"] }
 ndarray = { version = "0.16", features = [
@@ -32,5 +28,4 @@
 unreachable = "deny"
 undocumented_unsafe_blocks = "deny"
 unwrap_in_result = "deny"
-ok_expect = "deny"
->>>>>>> 3c1dc238
+ok_expect = "deny"