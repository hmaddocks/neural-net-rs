<<<<<<< HEAD
use rand::Rng;
use serde::{Deserialize, Serialize};
use std::fmt;

#[derive(Clone, Debug, Serialize, Deserialize)]
pub struct Matrix {
    pub(crate) rows: usize,
    pub(crate) cols: usize,
    pub(crate) data: Vec<f64>,
}

impl Matrix {
    #[must_use]
    pub fn new(rows: usize, cols: usize, data: Vec<f64>) -> Self {
        assert_eq!(
            data.len(),
            rows * cols,
            "Data length must match rows * cols"
        );
        Self { rows, cols, data }
    }

    #[inline(always)]
    #[must_use]
    pub fn rows(&self) -> usize {
        self.rows
    }

    #[inline(always)]
    #[must_use]
    pub fn cols(&self) -> usize {
        self.cols
    }

    #[inline(always)]
    #[must_use]
    pub fn data(&self) -> &[f64] {
        &self.data
    }

    #[must_use]
    pub fn random(rows: usize, cols: usize) -> Self {
        let mut rng = rand::rng();
        let data = (0..rows * cols)
            .map(|_| rng.random_range(-1.0..1.0))
            .collect();

        Self { rows, cols, data }
    }

    #[must_use]
    pub fn zeros(rows: usize, cols: usize) -> Self {
        Self {
            rows,
            cols,
            data: vec![0.0; cols * rows],
        }
    }

    #[must_use]
    pub fn elementwise_multiply(&self, other: &Matrix) -> Matrix {
        assert_eq!(self.rows, other.rows, "Matrix rows must match");
        assert_eq!(self.cols, other.cols, "Matrix columns must match");

        let data = self
            .data
            .iter()
            .zip(other.data.iter())
            .map(|(&a, &b)| a * b)
            .collect();
=======
use ndarray::{azip, concatenate, s, Array2, ArrayView2, Axis};
use ndarray_rand::rand_distr::Uniform;
use ndarray_rand::RandomExt;
use serde::{Deserialize, Serialize};
use std::fmt;
use std::ops::{Add, Mul, Sub};

/// A 2D matrix implementation optimized for neural network operations.
///
/// This implementation uses ndarray internally for efficient matrix operations
/// and provides a high-level interface for common neural network computations.
///
/// # Features
/// - Efficient matrix operations using ndarray
/// - Neural network specific operations (bias augmentation, Xavier initialization)
/// - Broadcasting support for element-wise operations
/// - Serialization support via serde
///
/// # Example
/// ```
/// use matrix::matrix::Matrix;
///
/// // Create a 2x3 matrix
/// let data = vec![1.0, 2.0, 3.0, 4.0, 5.0, 6.0];
/// let matrix = Matrix::new(2, 3, data);
///
/// // Perform matrix operations
/// let transposed = matrix.transpose();
/// ```
#[derive(Debug, Clone, PartialEq, Serialize, Deserialize)]
pub struct Matrix {
    pub data: Array2<f64>,
}

impl Matrix {
    /// Creates a new matrix with the specified dimensions and data.
    ///
    /// # Arguments
    /// * `rows` - Number of rows in the matrix
    /// * `cols` - Number of columns in the matrix
    /// * `data` - Vector containing the matrix elements in row-major order
    ///
    /// # Panics
    /// Panics if data.len() != rows * cols
    pub fn new(rows: usize, cols: usize, data: Vec<f64>) -> Self {
        assert_eq!(data.len(), rows * cols, "Invalid matrix dimensions");
        Matrix {
            data: Array2::from_shape_vec((rows, cols), data)
                .expect("Failed to create matrix from data"),
        }
    }

    /// Creates a new matrix filled with zeros.
    ///
    /// # Arguments
    /// * `rows` - Number of rows in the matrix
    /// * `cols` - Number of columns in the matrix
    pub fn zeros(rows: usize, cols: usize) -> Self {
        Matrix {
            data: Array2::zeros((rows, cols)),
        }
    }

    /// Creates a new matrix with random weights using Xavier/Glorot initialization.
    ///
    /// Xavier initialization helps maintain the variance of activations and gradients
    /// across layers, preventing vanishing or exploding gradients.
    ///
    /// The weights are initialized from a uniform distribution U(-scale, scale) where:
    /// scale = 1/sqrt(n_inputs)
    ///
    /// # Arguments
    /// * `rows` - Number of rows in the matrix
    /// * `cols` - Number of columns in the matrix
    pub fn random(rows: usize, cols: usize) -> Self {
        let scale = 1.0 / (rows as f64).sqrt(); // Xavier/Glorot initialization
        let dist = Uniform::new(-scale, scale);
        Matrix {
            data: Array2::random((rows, cols), dist),
        }
    }

    /// Augments an input matrix with bias terms (adds a row of 1.0s).
    ///
    /// # Arguments
    /// * `input` - Input matrix to augment
    ///
    /// # Returns
    /// A new matrix with an additional row of 1.0s for bias terms
    pub fn augment_with_bias(&self) -> Self {
        let bias_row = Array2::ones((1, self.cols()));
        Matrix {
            data: concatenate![Axis(0), self.data, bias_row],
        }
    }

    /// Performs element-wise multiplication of two matrices.
    ///
    /// # Arguments
    /// * `other` - The matrix to multiply element-wise with
    ///
    /// # Panics
    /// Panics if the dimensions of the matrices don't match
    pub fn elementwise_multiply(&self, other: &Matrix) -> Matrix {
        assert_eq!(
            (self.rows(), self.cols()),
            (other.rows(), other.cols()),
            "Matrix dimensions must match for elementwise multiplication"
        );
        Matrix {
            data: &self.data * &other.data,
        }
    }

    /// Performs matrix multiplication (dot product).
    ///
    /// # Arguments
    /// * `other` - The matrix to multiply with
    ///
    /// # Panics
    /// Panics if the number of columns in self does not match
    /// the number of rows in other.
    pub fn dot_multiply(&self, other: &Matrix) -> Self {
        assert_eq!(
            self.cols(),
            other.rows(),
            "Invalid dimensions for matrix multiplication"
        );
        Matrix {
            data: self.data.dot(&other.data),
        }
    }

    /// Returns a transposed copy of the matrix.
    ///
    /// # Returns
    /// A new matrix where rows and columns are swapped
    pub fn transpose(&self) -> Self {
        Matrix {
            data: self.data.t().to_owned(),
        }
    }

    /// Applies a function to each element of the matrix.
    ///
    /// # Arguments
    /// * `func` - Function that takes a f64 and returns a f64
    ///
    /// # Type Parameters
    /// * `F` - Type of the function to apply
    ///
    /// # Examples
    /// ```
    /// use matrix::matrix::Matrix;
    /// let m = Matrix::new(2, 2, vec![1.0, 2.0, 3.0, 4.0]);
    /// let result = m.map(|x| x * 2.0);
    /// ```
    pub fn map<F>(&self, func: F) -> Self
    where
        F: Fn(f64) -> f64,
    {
        Matrix {
            data: self.data.mapv(func),
        }
    }

    /// Get a view of the matrix
    pub fn view(&self) -> ArrayView2<f64> {
        self.data.view()
    }

    /// Apply a function element-wise with broadcasting
    pub fn broadcast_apply<F>(&self, other: &Matrix, f: F) -> Matrix
    where
        F: Fn(f64, f64) -> f64,
    {
        Matrix {
            data: azip!(&self.data, &other.data).map_collect(|&a, &b| f(a, b)),
        }
    }

    /// Sum along specified axis
    pub fn sum_axis(&self, axis: Axis) -> Matrix {
        Matrix {
            data: self.data.sum_axis(axis).insert_axis(axis),
        }
    }

    /// Mean along specified axis
    pub fn mean_axis(&self, axis: Axis) -> Matrix {
        Matrix {
            data: self.data.mean_axis(axis).unwrap().insert_axis(axis),
        }
    }
>>>>>>> 3c1dc238

    /// Concatenate matrices along specified axis
    pub fn concatenate(matrices: &[&Matrix], axis: Axis) -> Matrix {
        let views: Vec<_> = matrices.iter().map(|m| m.data.view()).collect();
        Matrix {
<<<<<<< HEAD
            rows: self.rows,
            cols: self.cols,
            data,
        }
    }

    #[must_use]
    pub fn dot_multiply(&self, other: &Matrix) -> Matrix {
        assert_eq!(
            self.cols, other.rows,
            "Invalid matrix dimensions for multiplication"
        );

        let mut result = vec![0.0; self.rows * other.cols];
        let other_t = other.transpose(); // Transpose for better cache locality

        // Sequential version with cache-friendly access
        for i in 0..self.rows {
            let row_offset = i * self.cols;
            for j in 0..other.cols {
                unsafe {
                    let mut sum = 0.0;
                    let other_col_offset = j * other.rows;

                    let self_ptr = self.data.as_ptr().add(row_offset);
                    let other_ptr = other_t.data.as_ptr().add(other_col_offset);

                    for k in 0..self.cols {
                        sum += *self_ptr.add(k) * *other_ptr.add(k);
                    }
                    // SAFETY: Indices are guaranteed to be in bounds by the matrix dimensions
                    *result.get_unchecked_mut(i * other.cols + j) = sum;
                }
            }
        }
=======
            data: concatenate(axis, &views[..]).unwrap(),
        }
    }

    /// Slice the matrix
    pub fn slice(&self, rows: std::ops::Range<usize>, cols: std::ops::Range<usize>) -> Matrix {
        Matrix {
            data: self.data.slice(ndarray::s![rows, cols]).to_owned(),
        }
    }

    /// Create a matrix from a slice
    pub fn from_slice(
        slice: &[f64],
        rows: usize,
        cols: usize,
    ) -> Result<Self, ndarray::ShapeError> {
        Ok(Matrix {
            data: Array2::from_shape_vec((rows, cols), slice.to_vec())?,
        })
    }

    /// Returns the value at the specified position in the matrix.
    ///
    /// # Arguments
    /// * `row` - Row index (0-based)
    /// * `col` - Column index (0-based)
    ///
    /// # Panics
    /// Panics if the indices are out of bounds
    pub fn get(&self, row: usize, col: usize) -> f64 {
        self.data[[row, col]]
    }

    /// Returns the number of rows in the matrix.
    pub fn rows(&self) -> usize {
        self.data.nrows()
    }

    /// Returns the number of columns in the matrix.
    pub fn cols(&self) -> usize {
        self.data.ncols()
    }
>>>>>>> 3c1dc238

    /// Get a specific column from the matrix
    ///
    /// # Arguments
    /// * `col` - The index of the column to get
    ///
    /// # Returns
    /// A new Matrix containing the specified column
    pub fn col(&self, col: usize) -> Matrix {
        Matrix {
<<<<<<< HEAD
            rows: self.rows,
            cols: other.cols,
            data: result,
=======
            data: self
                .data
                .slice(s![.., col])
                .to_owned()
                .into_shape_with_order((self.rows(), 1))
                .unwrap(),
>>>>>>> 3c1dc238
        }
    }
}

<<<<<<< HEAD
    #[must_use]
    pub fn transpose(&self) -> Self {
        let mut data = vec![0.0; self.rows * self.cols];

        for i in 0..self.rows {
            for j in 0..self.cols {
                data[j * self.rows + i] =
                    // SAFETY: Indices are guaranteed to be in bounds by the matrix dimensions
                    unsafe { *self.data.get_unchecked(i * self.cols + j) };
            }
=======
/// Implementation of the Add trait for Matrix references.
///
/// # Arguments
/// * `other` - The matrix to add to this one
///
/// # Returns
/// A new matrix containing the sum of the two matrices
///
/// # Panics
/// Panics if the dimensions of the matrices don't match
impl Add for &Matrix {
    type Output = Matrix;

    fn add(self, other: &Matrix) -> Self::Output {
        assert_eq!(
            (self.rows(), self.cols()),
            (other.rows(), other.cols()),
            "Cannot add matrices with different dimensions"
        );
        Matrix {
            data: &self.data + &other.data,
        }
    }
}

/// Implementation of the Sub trait for Matrix references.
///
/// # Arguments
/// * `other` - The matrix to subtract from this one
///
/// # Returns
/// A new matrix containing the difference of the two matrices
///
/// # Panics
/// Panics if the dimensions of the matrices don't match
impl Sub for &Matrix {
    type Output = Matrix;

    fn sub(self, other: &Matrix) -> Self::Output {
        assert_eq!(
            (self.rows(), self.cols()),
            (other.rows(), other.cols()),
            "Cannot subtract matrices with different dimensions"
        );
        Matrix {
            data: &self.data - &other.data,
>>>>>>> 3c1dc238
        }
    }
}

/// Implementation of the Mul trait for f64 and Matrix references.
///
/// # Arguments
/// * `other` - The scalar to multiply this matrix with
///
/// # Returns
/// A new matrix containing the product of the scalar and the matrix
impl Mul<f64> for &Matrix {
    type Output = Matrix;

    fn mul(self, other: f64) -> Self::Output {
        Matrix {
<<<<<<< HEAD
            rows: self.cols,
            cols: self.rows,
            data,
=======
            data: &self.data * other,
>>>>>>> 3c1dc238
        }
    }
}

<<<<<<< HEAD
    #[must_use]
    pub fn map<F>(&self, f: F) -> Self
    where
        F: Fn(f64) -> f64,
    {
        let data = self.data.iter().map(|&x| f(x)).collect();

        Matrix {
            rows: self.rows,
            cols: self.cols,
            data,
        }
    }

    #[must_use]
    pub fn add(&self, other: &Matrix) -> Matrix {
        assert_eq!(self.rows, other.rows, "Matrix rows must match");
        assert_eq!(self.cols, other.cols, "Matrix columns must match");

        let data = self
            .data
            .iter()
            .zip(other.data.iter())
            .map(|(&a, &b)| a + b)
            .collect();

        Matrix {
            rows: self.rows,
            cols: self.cols,
            data,
        }
    }

    #[must_use]
    pub fn subtract(&self, other: &Matrix) -> Matrix {
        assert_eq!(self.rows, other.rows, "Matrix rows must match");
        assert_eq!(self.cols, other.cols, "Matrix columns must match");

        let data = self
            .data
            .iter()
            .zip(other.data.iter())
            .map(|(&a, &b)| a - b)
            .collect();

        Matrix {
            rows: self.rows,
            cols: self.cols,
            data,
        }
    }
}

impl Default for Matrix {
    fn default() -> Self {
        Self::zeros(0, 0)
    }
}

=======
impl Mul<Matrix> for f64 {
    type Output = Matrix;

    fn mul(self, matrix: Matrix) -> Self::Output {
        &matrix * self
    }
}

/// Implementation of the Default trait for Matrix.
///
/// Creates a 0x0 matrix filled with zeros.
impl Default for Matrix {
    fn default() -> Self {
        Self::zeros(0, 0)
    }
}

>>>>>>> 3c1dc238
impl From<Vec<f64>> for Matrix {
    /// Converts a vector into a Matrix, treating it as a column vector.
    ///
    /// # Examples
    ///
    /// ```
    /// use matrix::matrix::Matrix;
    ///
    /// let vec = vec![1.0, 2.0, 3.0];
    /// let matrix: Matrix = vec.into();
    /// assert_eq!(matrix.rows(), 3);
    /// assert_eq!(matrix.cols(), 1);
    /// ```
    fn from(vec: Vec<f64>) -> Self {
        let rows = vec.len();
<<<<<<< HEAD
        Matrix {
            rows,
            cols: 1,
            data: vec,
        }
=======
        Matrix::new(rows, 1, vec)
>>>>>>> 3c1dc238
    }
}

/// A trait for converting a vector into a Matrix with specified dimensions
pub trait IntoMatrix {
    /// Converts self into a Matrix with specified dimensions
    fn into_matrix(self, rows: usize, cols: usize) -> Matrix;
}

impl IntoMatrix for Vec<f64> {
    /// Converts a vector into a Matrix with specified dimensions.
    ///
    /// # Examples
    ///
    /// ```
    /// use matrix::matrix::{Matrix, IntoMatrix};
    ///
    /// let vec = vec![1.0, 2.0, 3.0, 4.0];
    /// let matrix = vec.into_matrix(2, 2);
    /// assert_eq!(matrix.rows(), 2);
    /// assert_eq!(matrix.cols(), 2);
    /// ```
    ///
    /// # Panics
    ///
    /// Panics if rows * cols != vec.len()
    fn into_matrix(self, rows: usize, cols: usize) -> Matrix {
        Matrix::new(rows, cols, self)
    }
}

/// Implementation of the Display trait for Matrix.
///
/// Formats the matrix for display with tab-separated values and newlines between rows.
impl fmt::Display for Matrix {
    fn fmt(&self, f: &mut fmt::Formatter<'_>) -> fmt::Result {
<<<<<<< HEAD
        for i in 0..self.rows {
            for j in 0..self.cols {
                write!(f, "{:8.4}", unsafe {
                    // SAFETY: Indices are guaranteed to be in bounds by the matrix dimensions
                    *self.data.get_unchecked(i * self.cols + j)
                })?;
            }
            writeln!(f)?;
=======
        for row in self.data.rows() {
            writeln!(
                f,
                "{}",
                row.iter()
                    .map(|x| x.to_string())
                    .collect::<Vec<_>>()
                    .join("\t")
            )?;
>>>>>>> 3c1dc238
        }
        Ok(())
    }
}

#[cfg(test)]
mod tests {
    use super::*;
    use crate::matrix;

    #[test]
<<<<<<< HEAD
    fn test_elementwise_multiply() {
        // Create two matrices for testing
        let matrix1 = Matrix::new(2, 2, vec![1.0, 2.0, 3.0, 4.0]);
        let matrix2 = Matrix::new(2, 2, vec![5.0, 6.0, 7.0, 8.0]);
=======
    fn test_random_matrix() {
        let rows = 3;
        let cols = 4;
        let matrix = Matrix::random(rows, cols);

        assert_eq!(matrix.rows(), rows);
        assert_eq!(matrix.cols(), cols);
        assert_eq!(matrix.data.len(), rows * cols);

        for &num in matrix.data.iter() {
            assert!(num >= -1.0 && num < 1.0);
        }
    }

    #[test]
    fn test_add() {
        let matrix1 = matrix![
            1.0, 2.0;
            3.0, 4.0
        ];
>>>>>>> 3c1dc238

        let matrix2 = matrix![
            5.0, 6.0;
            7.0, 8.0
        ];

        let result = &matrix1 + &matrix2;

        let expected = matrix![
            6.0, 8.0;
            10.0, 12.0
        ];

        assert_eq!(result, expected);
    }

    #[test]
    #[should_panic(expected = "Cannot add matrices with different dimensions")]
    fn test_add_mismatched_dimensions() {
        let matrix1 = matrix![
            1.0, 2.0;
            3.0, 4.0
        ];

        let matrix2 = matrix![
            5.0, 6.0;
            7.0, 8.0;
            9.0, 10.0
        ];

        let _ = &matrix1 + &matrix2;
    }

    #[test]
    fn test_subtract_same_dimensions() {
        let matrix1 = matrix![
            1.0, 2.0;
            3.0, 4.0
        ];

        let matrix2 = matrix![
            5.0, 6.0;
            7.0, 8.0
        ];

        let result = &matrix1 - &matrix2;

        let expected = matrix![
            -4.0, -4.0;
            -4.0, -4.0
        ];

        assert_eq!(result, expected);
    }

    #[test]
    #[should_panic(expected = "Cannot subtract matrices with different dimensions")]
    fn test_subtract_different_dimensions() {
        let matrix1 = matrix![
            1.0, 2.0;
            3.0, 4.0
        ];

        let matrix2 = matrix![
            5.0, 6.0, 7.0;
            8.0, 9.0, 10.0
        ];

        let _ = &matrix1 - &matrix2;
    }

    #[test]
    fn test_dot_multiply() {
        let a = matrix![
            1.0, 2.0, 3.0;
            4.0, 5.0, 6.0
        ];
        let b = matrix![
            7.0, 8.0;
            9.0, 10.0;
            11.0, 12.0
        ];

        let result = a.dot_multiply(&b);

        let expected_result = matrix![
            58.0, 64.0;
            139.0, 154.0
        ];

        assert_eq!(result, expected_result);
    }

    #[test]
<<<<<<< HEAD
    #[should_panic(expected = "Matrix columns must match")]
    fn test_subtract_different_dimensions() {
        let matrix1 = matrix![
            1.0, 2.0;
            3.0, 4.0
        ];

        let matrix2 = matrix![
            5.0, 6.0, 7.0;
            8.0, 9.0, 10.0
        ];

        let _ = matrix1.subtract(&matrix2);
    }

    #[test]
=======
>>>>>>> 3c1dc238
    fn test_matrix_addition() {
        let a = matrix![
            1.0, 2.0, 3.0;
            4.0, 5.0, 6.0;
            7.0, 8.0, 9.0
        ];

        let b = matrix![
            5.0, 6.0, 7.0;
            8.0, 9.0, 10.0;
            11.0, 12.0, 13.0
        ];

        let expected_result = matrix![
            6.0, 8.0, 10.0;
            12.0, 14.0, 16.0;
            18.0, 20.0, 22.0
        ];

        let result = &a + &b;

        assert_eq!(result, expected_result);
    }

    #[test]
    fn test_transpose_2x2() {
        let matrix = matrix![
            1.0, 2.0;
            3.0, 4.0
        ];
        let transposed = matrix.transpose();

        let expected = matrix![
            1.0, 3.0;
            2.0, 4.0
        ];
        assert_eq!(transposed, expected);
    }

    #[test]
    fn test_transpose_3x3() {
        let matrix = matrix![
            1.0, 2.0, 3.0;
            4.0, 5.0, 6.0;
            7.0, 8.0, 9.0
        ];
        let transposed = matrix.transpose();

        let expected = matrix![
            1.0, 4.0, 7.0;
            2.0, 5.0, 8.0;
            3.0, 6.0, 9.0
        ];
        assert_eq!(transposed, expected);
    }

    #[test]
    fn test_transpose_4x3() {
        let matrix = matrix![
            1.0, 2.0, 3.0;
            4.0, 5.0, 6.0;
            7.0, 8.0, 9.0;
            10.0, 11.0, 12.0
        ];
        let transposed = matrix.transpose();

        let expected = matrix![
            1.0, 4.0, 7.0, 10.0;
            2.0, 5.0, 8.0, 11.0;
            3.0, 6.0, 9.0, 12.0
        ];
        assert_eq!(transposed, expected);
    }

    #[test]
    fn test_map_add_one() {
<<<<<<< HEAD
        let matrix = Matrix {
            rows: 2,
            cols: 2,
            data: vec![1.0, 2.0, 3.0, 4.0],
        };
=======
        let matrix = Matrix::new(2, 2, vec![1.0, 2.0, 3.0, 4.0]);
>>>>>>> 3c1dc238

        let transformed = matrix.map(|x| x + 1.0);

        let expected = Matrix::new(2, 2, vec![2.0, 3.0, 4.0, 5.0]);

        assert_eq!(transformed, expected);
    }

    #[test]
    fn test_map_square() {
<<<<<<< HEAD
        let matrix = Matrix {
            rows: 2,
            cols: 2,
            data: vec![1.0, 2.0, 3.0, 4.0],
        };
=======
        let matrix = Matrix::new(2, 2, vec![1.0, 2.0, 3.0, 4.0]);
>>>>>>> 3c1dc238

        let transformed = matrix.map(|x| x * x);

        let expected = Matrix::new(2, 2, vec![1.0, 4.0, 9.0, 16.0]);

        assert_eq!(transformed, expected);
    }

    #[test]
    fn test_map_with_closure() {
        let m = matrix![
            1.0, 2.0;
            3.0, 4.0
        ];

        // Test with simple closure
        let result = m.map(|x| x * 2.0);
        assert_eq!(
            result,
            matrix![
                2.0, 4.0;
                6.0, 8.0
            ]
        );
    }

    #[test]
    fn test_map_with_capturing_closure() {
        let m = matrix![
            1.0, 2.0;
            3.0, 4.0
        ];

        let multiplier = 3.0;
        let result = m.map(|x| x * multiplier);
        assert_eq!(
            result,
            matrix![
                3.0, 6.0;
                9.0, 12.0
            ]
        );
    }

    #[test]
    fn test_map_with_function() {
        let m = matrix![
            -1.0, -2.0;
            3.0, -4.0
        ];

        fn abs(x: f64) -> f64 {
            x.abs()
        }

        let result = m.map(abs);
        assert_eq!(
            result,
            matrix![
                1.0, 2.0;
                3.0, 4.0
            ]
        );
    }

    #[test]
    fn test_map_chaining() {
        let m = matrix![
            1.0, 2.0;
            3.0, 4.0
        ];

        let result = m.map(|x| x * 2.0).map(|x| x + 1.0);
        assert_eq!(
            result,
            matrix![
                3.0, 5.0;
                7.0, 9.0
            ]
        );
    }

    #[test]
    fn test_from_vec() {
        let vec = vec![1.0, 2.0, 3.0];
        let matrix: Matrix = vec.into();

        assert_eq!(matrix.rows(), 3);
        assert_eq!(matrix.cols(), 1);
        assert_eq!(
            matrix.data.into_iter().collect::<Vec<_>>(),
            vec![1.0, 2.0, 3.0]
        );
    }

    #[test]
    fn test_into_matrix() {
        let vec = vec![1.0, 2.0, 3.0, 4.0];
        let matrix = vec.into_matrix(2, 2);

        assert_eq!(matrix.rows(), 2);
        assert_eq!(matrix.cols(), 2);
        assert_eq!(
            matrix.data.into_iter().collect::<Vec<_>>(),
            vec![1.0, 2.0, 3.0, 4.0]
        );
    }

    #[test]
    #[should_panic(expected = "Invalid matrix dimensions")]
    fn test_into_matrix_invalid_dimensions() {
        let vec = vec![1.0, 2.0, 3.0];
        let _matrix = vec.into_matrix(2, 2); // Should panic
    }

    #[test]
    fn test_augment_with_bias() {
        let input = matrix![
            1.0, 2.0;
            3.0, 4.0
        ];

        let augmented = input.augment_with_bias();

        assert_eq!(augmented.rows(), 3); // Original rows + 1
        assert_eq!(augmented.cols(), 2); // Same number of columns

        // Check original data is preserved
        assert_eq!(augmented.get(0, 0), 1.0);
        assert_eq!(augmented.get(0, 1), 2.0);
        assert_eq!(augmented.get(1, 0), 3.0);
        assert_eq!(augmented.get(1, 1), 4.0);

        // Check bias row
        assert_eq!(augmented.get(2, 0), 1.0);
        assert_eq!(augmented.get(2, 1), 1.0);
    }

    #[test]
    fn test_augment_with_bias_empty() {
        let input = Matrix::zeros(0, 3);
        let augmented = input.augment_with_bias();

        assert_eq!(augmented.rows(), 1); // Just the bias row
        assert_eq!(augmented.cols(), 3);
        assert_eq!(
            augmented.data.into_iter().collect::<Vec<_>>(),
            vec![1.0, 1.0, 1.0]
        );
    }

    #[test]
    fn test_view() {
        let m = matrix![
            1.0, 2.0;
            3.0, 4.0
        ];
        let view = m.view();
        assert_eq!(view[[0, 0]], 1.0);
        assert_eq!(view[[0, 1]], 2.0);
        assert_eq!(view[[1, 0]], 3.0);
        assert_eq!(view[[1, 1]], 4.0);
    }

    #[test]
    fn test_broadcast_apply() {
        let m1 = matrix![
            1.0, 2.0;
            3.0, 4.0
        ];
        let m2 = matrix![
            2.0, 3.0;
            4.0, 5.0
        ];

        // Test addition
        let sum = m1.broadcast_apply(&m2, |a, b| a + b);
        assert_eq!(
            sum,
            matrix![
                3.0, 5.0;
                7.0, 9.0
            ]
        );

        // Test multiplication
        let product = m1.broadcast_apply(&m2, |a, b| a * b);
        assert_eq!(
            product,
            matrix![
                2.0, 6.0;
                12.0, 20.0
            ]
        );
    }

    #[test]
    fn test_sum_axis() {
        let m = matrix![
            1.0, 2.0, 3.0;
            4.0, 5.0, 6.0
        ];

        // Sum along rows (Axis(1))
        let row_sums = m.sum_axis(Axis(1));
        assert_eq!(
            row_sums,
            matrix![
                6.0;
                15.0
            ]
        );

        // Sum along columns (Axis(0))
        let col_sums = m.sum_axis(Axis(0));
        assert_eq!(col_sums, matrix![5.0, 7.0, 9.0]);
    }

    #[test]
    fn test_mean_axis() {
        let m = matrix![
            1.0, 2.0, 3.0;
            4.0, 5.0, 6.0
        ];

        // Mean along rows (Axis(1))
        let row_means = m.mean_axis(Axis(1));
        assert_eq!(
            row_means,
            matrix![
                2.0;
                5.0
            ]
        );

        // Mean along columns (Axis(0))
        let col_means = m.mean_axis(Axis(0));
        assert_eq!(col_means, matrix![2.5, 3.5, 4.5]);
    }

    #[test]
    fn test_concatenate() {
        let m1 = matrix![
            1.0, 2.0;
            3.0, 4.0
        ];
        let m2 = matrix![
            5.0, 6.0;
            7.0, 8.0
        ];

        // Concatenate along rows (Axis(0))
        let vertical = Matrix::concatenate(&[&m1, &m2], Axis(0));
        assert_eq!(
            vertical,
            matrix![
                1.0, 2.0;
                3.0, 4.0;
                5.0, 6.0;
                7.0, 8.0
            ]
        );

        // Concatenate along columns (Axis(1))
        let horizontal = Matrix::concatenate(&[&m1, &m2], Axis(1));
        assert_eq!(
            horizontal,
            matrix![
                1.0, 2.0, 5.0, 6.0;
                3.0, 4.0, 7.0, 8.0
            ]
        );
    }

    #[test]
    fn test_slice() {
        let m = matrix![
            1.0, 2.0, 3.0;
            4.0, 5.0, 6.0;
            7.0, 8.0, 9.0
        ];

        // Slice middle row and columns
        let middle = m.slice(1..2, 1..2);
        assert_eq!(middle, matrix![5.0]);

        // Slice multiple rows and columns
        let subset = m.slice(0..2, 1..3);
        assert_eq!(
            subset,
            matrix![
                2.0, 3.0;
                5.0, 6.0
            ]
        );
    }

    #[test]
    fn test_from_slice() {
        let data = vec![1.0, 2.0, 3.0, 4.0];

        // Create 2x2 matrix
        let m = Matrix::from_slice(&data, 2, 2).unwrap();
        assert_eq!(
            m,
            matrix![
                1.0, 2.0;
                3.0, 4.0
            ]
        );

        // Test error case with wrong dimensions
        assert!(Matrix::from_slice(&data, 3, 3).is_err());
    }
}<|MERGE_RESOLUTION|>--- conflicted
+++ resolved
@@ -1,75 +1,3 @@
-<<<<<<< HEAD
-use rand::Rng;
-use serde::{Deserialize, Serialize};
-use std::fmt;
-
-#[derive(Clone, Debug, Serialize, Deserialize)]
-pub struct Matrix {
-    pub(crate) rows: usize,
-    pub(crate) cols: usize,
-    pub(crate) data: Vec<f64>,
-}
-
-impl Matrix {
-    #[must_use]
-    pub fn new(rows: usize, cols: usize, data: Vec<f64>) -> Self {
-        assert_eq!(
-            data.len(),
-            rows * cols,
-            "Data length must match rows * cols"
-        );
-        Self { rows, cols, data }
-    }
-
-    #[inline(always)]
-    #[must_use]
-    pub fn rows(&self) -> usize {
-        self.rows
-    }
-
-    #[inline(always)]
-    #[must_use]
-    pub fn cols(&self) -> usize {
-        self.cols
-    }
-
-    #[inline(always)]
-    #[must_use]
-    pub fn data(&self) -> &[f64] {
-        &self.data
-    }
-
-    #[must_use]
-    pub fn random(rows: usize, cols: usize) -> Self {
-        let mut rng = rand::rng();
-        let data = (0..rows * cols)
-            .map(|_| rng.random_range(-1.0..1.0))
-            .collect();
-
-        Self { rows, cols, data }
-    }
-
-    #[must_use]
-    pub fn zeros(rows: usize, cols: usize) -> Self {
-        Self {
-            rows,
-            cols,
-            data: vec![0.0; cols * rows],
-        }
-    }
-
-    #[must_use]
-    pub fn elementwise_multiply(&self, other: &Matrix) -> Matrix {
-        assert_eq!(self.rows, other.rows, "Matrix rows must match");
-        assert_eq!(self.cols, other.cols, "Matrix columns must match");
-
-        let data = self
-            .data
-            .iter()
-            .zip(other.data.iter())
-            .map(|(&a, &b)| a * b)
-            .collect();
-=======
 use ndarray::{azip, concatenate, s, Array2, ArrayView2, Axis};
 use ndarray_rand::rand_distr::Uniform;
 use ndarray_rand::RandomExt;
@@ -264,49 +192,11 @@
             data: self.data.mean_axis(axis).unwrap().insert_axis(axis),
         }
     }
->>>>>>> 3c1dc238
 
     /// Concatenate matrices along specified axis
     pub fn concatenate(matrices: &[&Matrix], axis: Axis) -> Matrix {
         let views: Vec<_> = matrices.iter().map(|m| m.data.view()).collect();
         Matrix {
-<<<<<<< HEAD
-            rows: self.rows,
-            cols: self.cols,
-            data,
-        }
-    }
-
-    #[must_use]
-    pub fn dot_multiply(&self, other: &Matrix) -> Matrix {
-        assert_eq!(
-            self.cols, other.rows,
-            "Invalid matrix dimensions for multiplication"
-        );
-
-        let mut result = vec![0.0; self.rows * other.cols];
-        let other_t = other.transpose(); // Transpose for better cache locality
-
-        // Sequential version with cache-friendly access
-        for i in 0..self.rows {
-            let row_offset = i * self.cols;
-            for j in 0..other.cols {
-                unsafe {
-                    let mut sum = 0.0;
-                    let other_col_offset = j * other.rows;
-
-                    let self_ptr = self.data.as_ptr().add(row_offset);
-                    let other_ptr = other_t.data.as_ptr().add(other_col_offset);
-
-                    for k in 0..self.cols {
-                        sum += *self_ptr.add(k) * *other_ptr.add(k);
-                    }
-                    // SAFETY: Indices are guaranteed to be in bounds by the matrix dimensions
-                    *result.get_unchecked_mut(i * other.cols + j) = sum;
-                }
-            }
-        }
-=======
             data: concatenate(axis, &views[..]).unwrap(),
         }
     }
@@ -350,7 +240,6 @@
     pub fn cols(&self) -> usize {
         self.data.ncols()
     }
->>>>>>> 3c1dc238
 
     /// Get a specific column from the matrix
     ///
@@ -361,34 +250,16 @@
     /// A new Matrix containing the specified column
     pub fn col(&self, col: usize) -> Matrix {
         Matrix {
-<<<<<<< HEAD
-            rows: self.rows,
-            cols: other.cols,
-            data: result,
-=======
             data: self
                 .data
                 .slice(s![.., col])
                 .to_owned()
                 .into_shape_with_order((self.rows(), 1))
                 .unwrap(),
->>>>>>> 3c1dc238
-        }
-    }
-}
-
-<<<<<<< HEAD
-    #[must_use]
-    pub fn transpose(&self) -> Self {
-        let mut data = vec![0.0; self.rows * self.cols];
-
-        for i in 0..self.rows {
-            for j in 0..self.cols {
-                data[j * self.rows + i] =
-                    // SAFETY: Indices are guaranteed to be in bounds by the matrix dimensions
-                    unsafe { *self.data.get_unchecked(i * self.cols + j) };
-            }
-=======
+        }
+    }
+}
+
 /// Implementation of the Add trait for Matrix references.
 ///
 /// # Arguments
@@ -435,7 +306,6 @@
         );
         Matrix {
             data: &self.data - &other.data,
->>>>>>> 3c1dc238
         }
     }
 }
@@ -452,78 +322,11 @@
 
     fn mul(self, other: f64) -> Self::Output {
         Matrix {
-<<<<<<< HEAD
-            rows: self.cols,
-            cols: self.rows,
-            data,
-=======
             data: &self.data * other,
->>>>>>> 3c1dc238
-        }
-    }
-}
-
-<<<<<<< HEAD
-    #[must_use]
-    pub fn map<F>(&self, f: F) -> Self
-    where
-        F: Fn(f64) -> f64,
-    {
-        let data = self.data.iter().map(|&x| f(x)).collect();
-
-        Matrix {
-            rows: self.rows,
-            cols: self.cols,
-            data,
-        }
-    }
-
-    #[must_use]
-    pub fn add(&self, other: &Matrix) -> Matrix {
-        assert_eq!(self.rows, other.rows, "Matrix rows must match");
-        assert_eq!(self.cols, other.cols, "Matrix columns must match");
-
-        let data = self
-            .data
-            .iter()
-            .zip(other.data.iter())
-            .map(|(&a, &b)| a + b)
-            .collect();
-
-        Matrix {
-            rows: self.rows,
-            cols: self.cols,
-            data,
-        }
-    }
-
-    #[must_use]
-    pub fn subtract(&self, other: &Matrix) -> Matrix {
-        assert_eq!(self.rows, other.rows, "Matrix rows must match");
-        assert_eq!(self.cols, other.cols, "Matrix columns must match");
-
-        let data = self
-            .data
-            .iter()
-            .zip(other.data.iter())
-            .map(|(&a, &b)| a - b)
-            .collect();
-
-        Matrix {
-            rows: self.rows,
-            cols: self.cols,
-            data,
-        }
-    }
-}
-
-impl Default for Matrix {
-    fn default() -> Self {
-        Self::zeros(0, 0)
-    }
-}
-
-=======
+        }
+    }
+}
+
 impl Mul<Matrix> for f64 {
     type Output = Matrix;
 
@@ -541,7 +344,6 @@
     }
 }
 
->>>>>>> 3c1dc238
 impl From<Vec<f64>> for Matrix {
     /// Converts a vector into a Matrix, treating it as a column vector.
     ///
@@ -557,15 +359,7 @@
     /// ```
     fn from(vec: Vec<f64>) -> Self {
         let rows = vec.len();
-<<<<<<< HEAD
-        Matrix {
-            rows,
-            cols: 1,
-            data: vec,
-        }
-=======
         Matrix::new(rows, 1, vec)
->>>>>>> 3c1dc238
     }
 }
 
@@ -602,16 +396,6 @@
 /// Formats the matrix for display with tab-separated values and newlines between rows.
 impl fmt::Display for Matrix {
     fn fmt(&self, f: &mut fmt::Formatter<'_>) -> fmt::Result {
-<<<<<<< HEAD
-        for i in 0..self.rows {
-            for j in 0..self.cols {
-                write!(f, "{:8.4}", unsafe {
-                    // SAFETY: Indices are guaranteed to be in bounds by the matrix dimensions
-                    *self.data.get_unchecked(i * self.cols + j)
-                })?;
-            }
-            writeln!(f)?;
-=======
         for row in self.data.rows() {
             writeln!(
                 f,
@@ -621,7 +405,6 @@
                     .collect::<Vec<_>>()
                     .join("\t")
             )?;
->>>>>>> 3c1dc238
         }
         Ok(())
     }
@@ -633,12 +416,6 @@
     use crate::matrix;
 
     #[test]
-<<<<<<< HEAD
-    fn test_elementwise_multiply() {
-        // Create two matrices for testing
-        let matrix1 = Matrix::new(2, 2, vec![1.0, 2.0, 3.0, 4.0]);
-        let matrix2 = Matrix::new(2, 2, vec![5.0, 6.0, 7.0, 8.0]);
-=======
     fn test_random_matrix() {
         let rows = 3;
         let cols = 4;
@@ -659,7 +436,6 @@
             1.0, 2.0;
             3.0, 4.0
         ];
->>>>>>> 3c1dc238
 
         let matrix2 = matrix![
             5.0, 6.0;
@@ -754,25 +530,6 @@
     }
 
     #[test]
-<<<<<<< HEAD
-    #[should_panic(expected = "Matrix columns must match")]
-    fn test_subtract_different_dimensions() {
-        let matrix1 = matrix![
-            1.0, 2.0;
-            3.0, 4.0
-        ];
-
-        let matrix2 = matrix![
-            5.0, 6.0, 7.0;
-            8.0, 9.0, 10.0
-        ];
-
-        let _ = matrix1.subtract(&matrix2);
-    }
-
-    #[test]
-=======
->>>>>>> 3c1dc238
     fn test_matrix_addition() {
         let a = matrix![
             1.0, 2.0, 3.0;
@@ -849,15 +606,7 @@
 
     #[test]
     fn test_map_add_one() {
-<<<<<<< HEAD
-        let matrix = Matrix {
-            rows: 2,
-            cols: 2,
-            data: vec![1.0, 2.0, 3.0, 4.0],
-        };
-=======
         let matrix = Matrix::new(2, 2, vec![1.0, 2.0, 3.0, 4.0]);
->>>>>>> 3c1dc238
 
         let transformed = matrix.map(|x| x + 1.0);
 
@@ -868,15 +617,7 @@
 
     #[test]
     fn test_map_square() {
-<<<<<<< HEAD
-        let matrix = Matrix {
-            rows: 2,
-            cols: 2,
-            data: vec![1.0, 2.0, 3.0, 4.0],
-        };
-=======
         let matrix = Matrix::new(2, 2, vec![1.0, 2.0, 3.0, 4.0]);
->>>>>>> 3c1dc238
 
         let transformed = matrix.map(|x| x * x);
 
