#[macro_export]
macro_rules! matrix {
    ( $( $($val:expr),+ );* $(;)? ) => {
        {
            let mut data = Vec::<f64>::new();
            let mut rows = 0;
            let mut cols = 0;
            $(
                let row_data = vec![$($val),+];
                data.extend(row_data);
                rows += 1;
                let row_len = vec![$($val),+].len();
                if cols == 0 {
                    cols = row_len;
                } else if cols != row_len {
                    panic!("Inconsistent number of elements in the matrix rows");
                }
            )*

            Matrix::new(rows, cols, data)
        }
    };
}

#[cfg(test)]
mod tests {
    use crate::matrix::Matrix;

    #[test]
    fn test_matrix_macro() {
        let m = matrix![
            1.0, 2.0, 3.0;
            4.0, 5.0, 6.0;
            7.0, 8.0, 9.0
        ];

<<<<<<< HEAD
        assert_eq!(m.rows, 3);
        assert_eq!(m.cols, 3);
        assert_eq!(m.data, vec![1.0, 2.0, 3.0, 4.0, 5.0, 6.0, 7.0, 8.0, 9.0]);
    }

    #[test]
    fn test_matrix_macro_single_row() {
        let m = matrix![1.0, 2.0, 3.0];
        assert_eq!(m.rows, 1);
        assert_eq!(m.cols, 3);
        assert_eq!(m.data, vec![1.0, 2.0, 3.0]);
    }

    #[test]
    fn test_matrix_macro_single_column() {
        let m = matrix![
            1.0;
            2.0;
            3.0
        ];
        assert_eq!(m.rows, 3);
        assert_eq!(m.cols, 1);
        assert_eq!(m.data, vec![1.0, 2.0, 3.0]);
    }

    #[test]
    fn test_matrix_macro_single_element() {
        let m = matrix![42.0];
        assert_eq!(m.rows, 1);
        assert_eq!(m.cols, 1);
        assert_eq!(m.data, vec![42.0]);
    }

    #[test]
    fn test_matrix_macro_non_square() {
        let m = matrix![
            1.0, 2.0;
            3.0, 4.0;
            5.0, 6.0
        ];
        assert_eq!(m.rows, 3);
        assert_eq!(m.cols, 2);
        assert_eq!(m.data, vec![1.0, 2.0, 3.0, 4.0, 5.0, 6.0]);
    }

    #[test]
    fn test_matrix_macro_with_expressions() {
        let x = 1.0;
        let y = 2.0;
        let m = matrix![
            x + y, x * y;
            y - x, x / y
        ];
        assert_eq!(m.rows, 2);
        assert_eq!(m.cols, 2);
        assert_eq!(m.data, vec![3.0, 2.0, 1.0, 0.5]);
=======
        assert_eq!(m.rows(), 3);
        assert_eq!(m.cols(), 3);
        let expected = vec![1.0, 2.0, 3.0, 4.0, 5.0, 6.0, 7.0, 8.0, 9.0];
        for (i, &val) in expected.iter().enumerate() {
            let row = i / 3;
            let col = i % 3;
            assert_eq!(m.get(row, col), val);
        }
>>>>>>> 3c1dc238
    }
}<|MERGE_RESOLUTION|>--- conflicted
+++ resolved
@@ -34,64 +34,6 @@
             7.0, 8.0, 9.0
         ];
 
-<<<<<<< HEAD
-        assert_eq!(m.rows, 3);
-        assert_eq!(m.cols, 3);
-        assert_eq!(m.data, vec![1.0, 2.0, 3.0, 4.0, 5.0, 6.0, 7.0, 8.0, 9.0]);
-    }
-
-    #[test]
-    fn test_matrix_macro_single_row() {
-        let m = matrix![1.0, 2.0, 3.0];
-        assert_eq!(m.rows, 1);
-        assert_eq!(m.cols, 3);
-        assert_eq!(m.data, vec![1.0, 2.0, 3.0]);
-    }
-
-    #[test]
-    fn test_matrix_macro_single_column() {
-        let m = matrix![
-            1.0;
-            2.0;
-            3.0
-        ];
-        assert_eq!(m.rows, 3);
-        assert_eq!(m.cols, 1);
-        assert_eq!(m.data, vec![1.0, 2.0, 3.0]);
-    }
-
-    #[test]
-    fn test_matrix_macro_single_element() {
-        let m = matrix![42.0];
-        assert_eq!(m.rows, 1);
-        assert_eq!(m.cols, 1);
-        assert_eq!(m.data, vec![42.0]);
-    }
-
-    #[test]
-    fn test_matrix_macro_non_square() {
-        let m = matrix![
-            1.0, 2.0;
-            3.0, 4.0;
-            5.0, 6.0
-        ];
-        assert_eq!(m.rows, 3);
-        assert_eq!(m.cols, 2);
-        assert_eq!(m.data, vec![1.0, 2.0, 3.0, 4.0, 5.0, 6.0]);
-    }
-
-    #[test]
-    fn test_matrix_macro_with_expressions() {
-        let x = 1.0;
-        let y = 2.0;
-        let m = matrix![
-            x + y, x * y;
-            y - x, x / y
-        ];
-        assert_eq!(m.rows, 2);
-        assert_eq!(m.cols, 2);
-        assert_eq!(m.data, vec![3.0, 2.0, 1.0, 0.5]);
-=======
         assert_eq!(m.rows(), 3);
         assert_eq!(m.cols(), 3);
         let expected = vec![1.0, 2.0, 3.0, 4.0, 5.0, 6.0, 7.0, 8.0, 9.0];
@@ -100,6 +42,5 @@
             let col = i % 3;
             assert_eq!(m.get(row, col), val);
         }
->>>>>>> 3c1dc238
     }
 }