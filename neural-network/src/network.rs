--- conflicted
+++ resolved
@@ -1,93 +1,3 @@
-<<<<<<< HEAD
-use crate::activations::Activation;
-use anyhow::{Result, anyhow};
-use matrix::matrix::Matrix;
-use serde::{Deserialize, Serialize};
-use std::fs;
-use std::path::Path;
-
-/// A neural network implementation with configurable layers and activation function.
-///
-/// This implementation provides a flexible neural network that can be configured with
-/// any number of layers and neurons, as well as different activation functions.
-/// The network supports training through backpropagation and can be serialized to/from JSON.
-///
-/// # Examples
-///
-/// ```
-/// use neural_network::{Network, SIGMOID};
-/// use matrix::matrix::Matrix;
-///
-/// // Create a network with 2 inputs, 3 hidden neurons, and 1 output
-/// let mut network = Network::new(vec![2, 3, 1], vec![SIGMOID, SIGMOID], 0.1);
-///
-/// // Train the network
-/// let inputs = vec![vec![0.0, 0.0], vec![0.0, 1.0], vec![1.0, 0.0], vec![1.0, 1.0]];
-/// let targets = vec![vec![0.0], vec![1.0], vec![1.0], vec![0.0]];
-/// network.train(inputs, targets, 10000).unwrap();
-///
-/// // Use the trained network
-/// let result = network.feed_forward(&Matrix::from(vec![1.0, 0.0])).unwrap();
-/// println!("Result: {:?}", result.data());
-/// ```
-#[derive(Serialize, Deserialize, Clone, Builder)]
-pub struct Network {
-    /// The number of neurons in each layer, including input and output layers
-    layers: Vec<usize>,
-    /// Weight matrices between each pair of adjacent layers
-    weights: Vec<Matrix>,
-    /// Bias matrices for each layer (except the input layer)
-    biases: Vec<Matrix>,
-    /// Cached activations for each layer during forward propagation
-    #[serde(skip)]
-    data: Vec<Matrix>,
-    /// The activation functions used by each layer (except input layer)
-    activations: Vec<Activation>,
-    /// The learning rate used during training
-    learning_rate: f64,
-}
-
-impl Network {
-    /// Creates a new neural network with the specified layer sizes, activation functions, and learning rate.
-    ///
-    /// # Parameters
-    ///
-    /// * `layers` - A vector of layer sizes, where the first element is the number of inputs,
-    ///              the last element is the number of outputs, and any elements in between
-    ///              represent hidden layers.
-    /// * `activations` - A vector of activation functions to use for each layer (except input layer).
-    ///                   Must have length equal to layers.len() - 1.
-    /// * `learning_rate` - The learning rate to use during training (typically a small value like 0.1).
-    ///
-    /// # Examples
-    ///
-    /// ```
-    /// use neural_network::{Network, SIGMOID, SOFTMAX};
-    ///
-    /// // Create a network with sigmoid for hidden layer and softmax for output
-    /// let network = Network::new(vec![2, 2, 1], vec![SIGMOID, SOFTMAX], 0.1);
-    /// ```
-    pub fn new(layers: Vec<usize>, activations: Vec<Activation>, learning_rate: f64) -> Self {
-        assert_eq!(
-            activations.len(),
-            layers.len() - 1,
-            "Number of activation functions must match number of layers minus 1"
-        );
-
-        let (weights, biases): (Vec<Matrix>, Vec<Matrix>) = layers
-            .windows(2)
-            .map(|window| {
-                (
-                    Matrix::random(window[1], window[0]),
-                    Matrix::random(window[1], 1),
-                )
-            })
-            .unzip();
-
-        // Pre-allocate data vector with capacity
-        let mut data = Vec::with_capacity(layers.len());
-        data.resize(layers.len(), Matrix::default());
-=======
 /// Neural network implementation using a feed-forward architecture with backpropagation.
 ///
 /// This module provides a flexible neural network implementation that supports:
@@ -241,17 +151,10 @@
         // Fill data with empty matrices. There is one matrix for each layer.
         let mut data = Vec::with_capacity(network_config.layers.len());
         data.resize(network_config.layers.len(), Matrix::default());
->>>>>>> 3c1dc238
 
         Network {
             layers: nodes.clone(),
             weights,
-<<<<<<< HEAD
-            biases,
-            data,
-            activations,
-            learning_rate,
-=======
             data,
             activations: network_config.activations(),
             activation_types: network_config.activations_types(),
@@ -512,7 +415,6 @@
             let (batch_error, batch_correct) = self.process_batch(batch_inputs, batch_targets);
             total_error += batch_error;
             correct_predictions += batch_correct;
->>>>>>> 3c1dc238
         }
 
         (total_error, correct_predictions)
@@ -573,531 +475,6 @@
         activation.apply_vector(&output)
     }
 
-<<<<<<< HEAD
-    /// Performs forward propagation through the network to compute an output.
-    ///
-    /// This method takes an input matrix and passes it through each layer of the network,
-    /// applying weights, biases, and the activation function at each step.
-    ///
-    /// # Parameters
-    ///
-    /// * `inputs` - A matrix containing the input values. The number of elements must match
-    ///              the size of the input layer.
-    ///
-    /// # Returns
-    ///
-    /// * `Result<Matrix>` - The output matrix if successful, or an error if the input size is invalid.
-    ///
-    /// # Errors
-    ///
-    /// Returns an error if the number of inputs doesn't match the size of the input layer.
-    ///
-    /// # Examples
-    ///
-    /// ```
-    /// use neural_network::{Network, SIGMOID, SOFTMAX};
-    /// use matrix::matrix::Matrix;
-    ///
-    /// let mut network = Network::new(vec![2, 3, 1], vec![SIGMOID, SIGMOID], 0.1);
-    /// let input = Matrix::from(vec![0.5, 0.8]);
-    /// let output = network.feed_forward(&input).unwrap();
-    /// ```
-    pub fn feed_forward(&mut self, inputs: &Matrix) -> Result<Matrix> {
-        if self.layers[0] != inputs.data().len() {
-            return Err(anyhow!(
-                "Invalid number of inputs: expected {}, got {}",
-                self.layers[0],
-                inputs.data().len()
-            ));
-        }
-
-        // Store input in data vector
-        self.data[0] = inputs.clone();
-        let mut current = inputs.clone();
-
-        // Process each layer
-        for i in 0..self.layers.len() - 1 {
-            current = {
-                let weighted = self.weights[i].dot_multiply(&current);
-                let biased = weighted.add(&self.biases[i]);
-                let activated = Matrix::from(self.activations[i].apply_vector(biased.data()));
-                self.data[i + 1] = activated.clone();
-                activated
-            };
-        }
-
-        Ok(current)
-    }
-
-    /// Performs backpropagation to update weights and biases based on the error.
-    ///
-    /// This method implements the backpropagation algorithm, which calculates the gradient
-    /// of the loss function with respect to the weights and biases, and updates them
-    /// to minimize the error.
-    ///
-    /// # Parameters
-    ///
-    /// * `outputs` - The output matrix from the forward pass.
-    /// * `targets` - The expected output matrix (ground truth).
-    ///
-    /// # Note
-    ///
-    /// This method should be called after `feed_forward()` to update the network based on
-    /// the error between the actual output and the expected output.
-    ///
-    /// # Examples
-    ///
-    /// ```
-    /// use neural_network::{Network, SIGMOID, SOFTMAX};
-    /// use matrix::matrix::Matrix;
-    ///
-    /// let mut network = Network::new(vec![2, 3, 1], vec![SIGMOID, SIGMOID], 0.1);
-    /// let input = Matrix::from(vec![0.5, 0.8]);
-    /// let target = Matrix::from(vec![1.0]);
-    ///
-    /// let output = network.feed_forward(&input).unwrap();
-    /// network.back_propogate(output, &target);
-    /// ```
-    pub fn back_propogate(&mut self, outputs: Matrix, targets: &Matrix) {
-        let mut errors = targets.subtract(&outputs);
-
-        // For each layer, starting from the output layer
-        for i in (0..self.layers.len() - 1).rev() {
-            // Calculate gradients for each node in the current layer
-            let mut all_gradients = vec![0.0; self.layers[i + 1]];
-
-            // For each node in the current layer
-            for j in 0..self.layers[i + 1] {
-                // Get the derivative vector for this node
-                let node_derivatives =
-                    self.activations[i].derivative_vector(self.data[i + 1].data(), j);
-
-                // Update the gradient for this node using the error
-                all_gradients[j] = node_derivatives[j] * errors.data()[j] * self.learning_rate;
-            }
-
-            let gradients = Matrix::from(all_gradients);
-
-            // Update weights and biases
-            let weight_deltas = gradients.dot_multiply(&self.data[i].transpose());
-            self.weights[i] = self.weights[i].add(&weight_deltas);
-            self.biases[i] = self.biases[i].add(&gradients);
-
-            // Prepare for next layer
-            if i > 0 {
-                errors = self.weights[i].transpose().dot_multiply(&errors);
-            }
-        }
-    }
-
-    /// Trains the network using the provided inputs and targets for a specified number of epochs.
-    ///
-    /// This method performs supervised learning by repeatedly passing inputs through the network,
-    /// comparing the outputs to the expected targets, and adjusting the weights and biases
-    /// through backpropagation.
-    ///
-    /// # Parameters
-    ///
-    /// * `inputs` - A vector of input vectors, where each inner vector represents one training example.
-    /// * `targets` - A vector of target vectors, where each inner vector represents the expected output
-    ///               for the corresponding input.
-    /// * `epochs` - The number of complete passes through the training data.
-    ///
-    /// # Returns
-    ///
-    /// * `Result<()>` - Ok if training completes successfully, or an error if inputs and targets don't match.
-    ///
-    /// # Errors
-    ///
-    /// Returns an error if the number of inputs doesn't match the number of targets.
-    ///
-    /// # Examples
-    ///
-    /// ```
-    /// use neural_network::{Network, SIGMOID};
-    ///
-    /// // Create a network for XOR problem
-    /// let mut network = Network::new(vec![2, 2, 1], vec![SIGMOID, SIGMOID], 0.1);
-    ///
-    /// // XOR training data
-    /// let inputs = vec![
-    ///     vec![0.0, 0.0],
-    ///     vec![0.0, 1.0],
-    ///     vec![1.0, 0.0],
-    ///     vec![1.0, 1.0]
-    /// ];
-    /// let targets = vec![
-    ///     vec![0.0],
-    ///     vec![1.0],
-    ///     vec![1.0],
-    ///     vec![0.0]
-    /// ];
-    ///
-    /// // Train for 10,000 epochs
-    /// network.train(inputs, targets, 10000).unwrap();
-    /// ```
-    pub fn train(
-        &mut self,
-        inputs: Vec<Vec<f64>>,
-        targets: Vec<Vec<f64>>,
-        epochs: u32,
-    ) -> Result<()> {
-        if inputs.len() != targets.len() {
-            return Err(anyhow!("Number of inputs must match number of targets"));
-        }
-
-        // Pre-compute matrices for inputs and targets
-        let input_matrices: Vec<Matrix> = inputs.into_iter().map(Matrix::from).collect();
-        let target_matrices: Vec<Matrix> = targets.into_iter().map(Matrix::from).collect();
-
-        // Training loop
-        for epoch in 1..=epochs {
-            if epochs < 100 || epoch % (epochs / 100) == 0 {
-                println!("Epoch {} of {}", epoch, epochs);
-            }
-
-            // Process each training example
-            for (input, target) in input_matrices.iter().zip(target_matrices.iter()) {
-                let outputs = self.feed_forward(input)?;
-                self.back_propogate(outputs, target);
-            }
-        }
-
-        Ok(())
-    }
-
-    /// Saves the network to a file in JSON format.
-    ///
-    /// This method serializes the network structure, weights, and biases to a JSON file,
-    /// allowing it to be loaded later.
-    ///
-    /// # Parameters
-    ///
-    /// * `path` - The path where the network should be saved.
-    ///
-    /// # Returns
-    ///
-    /// * `Result<()>` - Ok if the save is successful, or an error if serialization or file writing fails.
-    ///
-    /// # Errors
-    ///
-    /// Returns an error if serialization fails or if the file cannot be written.
-    ///
-    /// # Examples
-    ///
-    /// ```no_run
-    /// use neural_network::{Network, SIGMOID};
-    ///
-    /// let network = Network::new(vec![2, 3, 1], vec![SIGMOID, SIGMOID], 0.1);
-    /// network.save("my_network.json").unwrap();
-    /// ```
-    pub fn save<P: AsRef<Path>>(&self, path: P) -> Result<()> {
-        let json = serde_json::to_string_pretty(self)?;
-        fs::write(path, json)?;
-        Ok(())
-    }
-
-    /// Loads a network from a JSON file.
-    ///
-    /// This method deserializes a previously saved network from a JSON file,
-    /// restoring its structure, weights, and biases.
-    ///
-    /// # Parameters
-    ///
-    /// * `path` - The path to the saved network file.
-    ///
-    /// # Returns
-    ///
-    /// * `Result<Self>` - The loaded network if successful, or an error if deserialization or file reading fails.
-    ///
-    /// # Errors
-    ///
-    /// Returns an error if the file cannot be read or if deserialization fails.
-    ///
-    /// # Examples
-    ///
-    /// ```no_run
-    /// use neural_network::{Network, SIGMOID};
-    ///
-    /// let network = Network::load("my_network.json").unwrap();
-    /// ```
-    pub fn load<P: AsRef<Path>>(path: P) -> Result<Self> {
-        let json = fs::read_to_string(path)?;
-        let mut network: Network = serde_json::from_str(&json)?;
-        // Reinitialize data vector
-        network.data = vec![Matrix::default(); network.layers.len()];
-        Ok(network)
-    }
-}
-
-#[cfg(test)]
-mod tests {
-    use super::*;
-    use crate::activations::SIGMOID;
-    use approx::assert_relative_eq;
-    use tempfile::NamedTempFile;
-
-    /// Helper function to create a simple network for testing
-    fn create_test_network() -> Network {
-        Network::new(vec![2, 3, 1], vec![SIGMOID, SIGMOID], 0.1)
-    }
-
-    /// Helper function to create XOR training data
-    fn create_xor_data() -> (Vec<Vec<f64>>, Vec<Vec<f64>>) {
-        let inputs = vec![
-            vec![0.0, 0.0],
-            vec![0.0, 1.0],
-            vec![1.0, 0.0],
-            vec![1.0, 1.0],
-        ];
-        let targets = vec![vec![0.0], vec![1.0], vec![1.0], vec![0.0]];
-        (inputs, targets)
-    }
-
-    #[test]
-    fn test_network_creation() {
-        let network = create_test_network();
-
-        // Check network structure
-        assert_eq!(network.layers, vec![2, 3, 1]);
-        assert_eq!(network.weights.len(), 2);
-        assert_eq!(network.biases.len(), 2);
-        assert_eq!(network.data.len(), 3);
-
-        // Check dimensions of weight matrices
-        assert_eq!(network.weights[0].rows(), 3);
-        assert_eq!(network.weights[0].cols(), 2);
-        assert_eq!(network.weights[1].rows(), 1);
-        assert_eq!(network.weights[1].cols(), 3);
-
-        // Check dimensions of bias matrices
-        assert_eq!(network.biases[0].rows(), 3);
-        assert_eq!(network.biases[0].cols(), 1);
-        assert_eq!(network.biases[1].rows(), 1);
-        assert_eq!(network.biases[1].cols(), 1);
-    }
-
-    #[test]
-    fn test_feed_forward() -> Result<()> {
-        let mut network = create_test_network();
-
-        // Test with valid input
-        let input = Matrix::from(vec![0.5, 0.5]);
-        let output = network.feed_forward(&input)?;
-
-        // Check output dimensions
-        assert_eq!(output.rows(), 1);
-        assert_eq!(output.cols(), 1);
-
-        // Test with invalid input
-        let invalid_input = Matrix::from(vec![0.5, 0.5, 0.5]);
-        let result = network.feed_forward(&invalid_input);
-        assert!(result.is_err());
-
-        Ok(())
-    }
-
-    #[test]
-    fn test_back_propagation() -> Result<()> {
-        let mut network = create_test_network();
-
-        // Store initial weights and biases
-        let initial_weights = network.weights.clone();
-        let initial_biases = network.biases.clone();
-
-        // Perform forward and backward pass
-        let input = Matrix::from(vec![0.5, 0.5]);
-        let target = Matrix::from(vec![1.0]);
-
-        let output = network.feed_forward(&input)?;
-        network.back_propogate(output, &target);
-
-        // Verify weights and biases have changed
-        for i in 0..network.weights.len() {
-            assert!(network.weights[i].data() != initial_weights[i].data());
-            assert!(network.biases[i].data() != initial_biases[i].data());
-        }
-
-        Ok(())
-    }
-
-    #[test]
-    fn test_train_input_validation() {
-        let mut network = create_test_network();
-
-        // Test with mismatched inputs and targets
-        let inputs = vec![vec![0.0, 0.0], vec![0.0, 1.0]];
-        let targets = vec![vec![0.0]]; // Only one target for two inputs
-
-        let result = network.train(inputs, targets, 1);
-        assert!(result.is_err());
-    }
-
-    #[test]
-    fn test_train_xor() -> Result<()> {
-        let mut network = Network::new(vec![2, 4, 1], vec![SIGMOID, SIGMOID], 0.5);
-        let (inputs, targets) = create_xor_data();
-
-        // Train for a small number of epochs for testing
-        network.train(inputs.clone(), targets.clone(), 1000)?;
-
-        // Test predictions
-        let test_inputs = inputs
-            .iter()
-            .map(|input| Matrix::from(input.clone()))
-            .collect::<Vec<_>>();
-        let test_targets = targets
-            .iter()
-            .map(|target| Matrix::from(target.clone()))
-            .collect::<Vec<_>>();
-
-        // Verify that predictions are closer to targets after training
-        for (input, target) in test_inputs.iter().zip(test_targets.iter()) {
-            let output = network.feed_forward(input)?;
-            let error = (output.data()[0] - target.data()[0]).abs();
-
-            // Allow some error margin since we're not training to convergence
-            assert!(error < 0.4, "Error too large: {}", error);
-        }
-
-        Ok(())
-    }
-
-    #[test]
-    fn test_save_and_load() -> Result<()> {
-        let network = create_test_network();
-
-        // Create a temporary file
-        let temp_file = NamedTempFile::new()?;
-        let temp_path = temp_file.path().to_path_buf();
-
-        // Save network
-        network.save(&temp_path)?;
-
-        // Verify file contains data
-        let file_content = fs::read_to_string(&temp_path)?;
-        assert!(!file_content.is_empty());
-        assert!(file_content.contains("layers"));
-        assert!(file_content.contains("weights"));
-        assert!(file_content.contains("biases"));
-
-        // Load network
-        let loaded_network = Network::load(&temp_path)?;
-
-        // Verify structure is preserved
-        assert_eq!(loaded_network.layers, network.layers);
-        assert_eq!(loaded_network.weights.len(), network.weights.len());
-        assert_eq!(loaded_network.biases.len(), network.biases.len());
-
-        // Verify weights and biases are preserved with approximate equality
-        for i in 0..network.weights.len() {
-            let original_data = network.weights[i].data();
-            let loaded_data = loaded_network.weights[i].data();
-
-            assert_eq!(original_data.len(), loaded_data.len());
-            for j in 0..original_data.len() {
-                assert_relative_eq!(original_data[j], loaded_data[j], epsilon = 1e-10);
-            }
-
-            let original_biases = network.biases[i].data();
-            let loaded_biases = loaded_network.biases[i].data();
-
-            assert_eq!(original_biases.len(), loaded_biases.len());
-            for j in 0..original_biases.len() {
-                assert_relative_eq!(original_biases[j], loaded_biases[j], epsilon = 1e-10);
-            }
-        }
-
-        Ok(())
-    }
-
-    #[test]
-    fn test_deterministic_output() -> Result<()> {
-        let mut network = create_test_network();
-        let input = Matrix::from(vec![0.5, 0.5]);
-
-        // Run feed_forward multiple times and check for consistent output
-        let first_output = network.feed_forward(&input)?;
-
-        for _ in 0..5 {
-            let output = network.feed_forward(&input)?;
-            assert_eq!(output.data(), first_output.data());
-        }
-
-        Ok(())
-    }
-
-    #[test]
-    fn test_softmax_output() -> Result<()> {
-        // Create a network with softmax output
-        let mut network = Network::new(vec![2, 3], vec![crate::activations::SOFTMAX], 0.1);
-
-        // Test input
-        let input = Matrix::from(vec![0.5, -0.2]);
-        let output = network.feed_forward(&input)?;
-
-        // Verify output sums to 1.0 (softmax property)
-        let sum: f64 = output.data().iter().sum();
-        assert!((sum - 1.0).abs() < 1e-6, "Softmax output should sum to 1.0");
-
-        // Verify all outputs are between 0 and 1
-        for &val in output.data() {
-            assert!(
-                val >= 0.0 && val <= 1.0,
-                "Softmax outputs should be probabilities"
-            );
-        }
-
-        Ok(())
-    }
-
-    #[test]
-    fn test_multi_class_training() -> Result<()> {
-        // Create a network for 3-class classification
-        let mut network = Network::new(
-            vec![2, 4, 3], // 2 inputs, 4 hidden, 3 outputs
-            vec![SIGMOID, crate::activations::SOFTMAX],
-            0.1,
-        );
-
-        // Simple training data: three points in 2D space
-        let test_inputs = vec![
-            vec![0.0, 0.0], // Class 0
-            vec![1.0, 0.0], // Class 1
-            vec![0.0, 1.0], // Class 2
-        ];
-
-        let targets = vec![
-            vec![1.0, 0.0, 0.0], // One-hot encoding for class 0
-            vec![0.0, 1.0, 0.0], // One-hot encoding for class 1
-            vec![0.0, 0.0, 1.0], // One-hot encoding for class 2
-        ];
-
-        // Train for a few epochs
-        network.train(test_inputs.clone(), targets, 1000)?;
-
-        // Test predictions
-        for (i, input) in test_inputs.iter().enumerate() {
-            let output = network.feed_forward(&Matrix::from(input.clone()))?;
-
-            // Verify output is valid probability distribution
-            let sum: f64 = output.data().iter().sum();
-            assert!((sum - 1.0).abs() < 1e-6, "Output should sum to 1.0");
-
-            // Verify highest probability matches target class
-            let pred_class = output
-                .data()
-                .iter()
-                .enumerate()
-                .max_by(|(_, a), (_, b)| a.partial_cmp(b).unwrap())
-                .map(|(idx, _)| idx)
-                .unwrap();
-
-            assert_eq!(pred_class, i, "Should predict correct class after training");
-        }
-
-        Ok(())
-=======
     /// Performs forward propagation for a batch of inputs, storing intermediate layer outputs.
     ///
     /// # Arguments
@@ -1953,6 +1330,5 @@
             })
             .sum::<f64>()
             / inputs.len() as f64
->>>>>>> 3c1dc238
     }
 }