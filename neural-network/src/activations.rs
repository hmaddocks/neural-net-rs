--- conflicted
+++ resolved
@@ -1,118 +1,3 @@
-<<<<<<< HEAD
-use serde::{Deserialize, Serialize};
-use std::f64::consts::E;
-
-#[derive(Clone, Copy, Debug)]
-pub struct Activation {
-    // Single element activation
-    pub function: fn(f64) -> f64,
-    // Single element derivative
-    pub derivative: fn(f64) -> f64,
-    // Vector activation (None if not supported)
-    pub vector_function: Option<fn(&[f64]) -> Vec<f64>>,
-    // Vector derivative (None if not supported)
-    pub vector_derivative: Option<fn(&[f64], usize) -> Vec<f64>>,
-    activation_type: ActivationType,
-}
-
-#[derive(Clone, Copy, Debug, Serialize, Deserialize)]
-pub enum ActivationType {
-    Sigmoid,
-    Softmax,
-}
-
-const SIGMOID_IMPL: Activation = Activation {
-    function: |x| 1.0 / (1.0 + E.powf(-x)),
-    derivative: |x| x * (1.0 - x),
-    vector_function: None,
-    vector_derivative: None,
-    activation_type: ActivationType::Sigmoid,
-};
-
-const SOFTMAX_IMPL: Activation = Activation {
-    // For single element use, just compute exp(x)
-    function: |x| E.powf(x),
-    // Basic derivative for single element
-    derivative: |x| x * (1.0 - x),
-    // Full softmax implementation for vectors
-    vector_function: Some(|x: &[f64]| {
-        let max_x = x.iter().fold(f64::NEG_INFINITY, |a, &b| a.max(b));
-        let exps: Vec<f64> = x.iter().map(|&x_i| E.powf(x_i - max_x)).collect();
-        let sum: f64 = exps.iter().sum();
-        exps.into_iter().map(|x_i| x_i / sum).collect()
-    }),
-    // Softmax derivative with respect to the j-th input
-    // Takes the output of softmax (y) and the index j
-    vector_derivative: Some(|y: &[f64], j: usize| {
-        y.iter()
-            .enumerate()
-            .map(|(i, &y_i)| {
-                if i == j {
-                    y_i * (1.0 - y_i)
-                } else {
-                    -y_i * y[j]
-                }
-            })
-            .collect()
-    }),
-    activation_type: ActivationType::Softmax,
-};
-
-impl Activation {
-    pub fn new(activation_type: ActivationType) -> Self {
-        match activation_type {
-            ActivationType::Sigmoid => SIGMOID_IMPL,
-            ActivationType::Softmax => SOFTMAX_IMPL,
-        }
-    }
-
-    // Apply activation to a vector of inputs
-    pub fn apply_vector(&self, x: &[f64]) -> Vec<f64> {
-        match self.vector_function {
-            Some(f) => f(x),
-            None => x.iter().map(|&x_i| (self.function)(x_i)).collect(),
-        }
-    }
-
-    // Compute derivative with respect to the j-th input
-    pub fn derivative_vector(&self, y: &[f64], j: usize) -> Vec<f64> {
-        match self.vector_derivative {
-            Some(f) => f(y, j),
-            None => y
-                .iter()
-                .enumerate()
-                .map(
-                    |(i, &y_i)| {
-                        if i == j { (self.derivative)(y_i) } else { 0.0 }
-                    },
-                )
-                .collect(),
-        }
-    }
-}
-
-impl Serialize for Activation {
-    fn serialize<S>(&self, serializer: S) -> Result<S::Ok, S::Error>
-    where
-        S: serde::Serializer,
-    {
-        self.activation_type.serialize(serializer)
-    }
-}
-
-impl<'de> Deserialize<'de> for Activation {
-    fn deserialize<D>(deserializer: D) -> Result<Self, D::Error>
-    where
-        D: serde::Deserializer<'de>,
-    {
-        let activation_type = ActivationType::deserialize(deserializer)?;
-        Ok(Activation::new(activation_type))
-    }
-}
-
-pub const SIGMOID: Activation = SIGMOID_IMPL;
-pub const SOFTMAX: Activation = SOFTMAX_IMPL;
-=======
 use crate::matrix::Matrix;
 use serde::{Deserialize, Serialize};
 use std::f64::consts::E;
@@ -467,5 +352,4 @@
         assert_relative_eq!(result.get(0, 0), 0.5, epsilon = 1e-10);
         assert_relative_eq!(result.get(1, 0), 0.5, epsilon = 1e-10);
     }
-}
->>>>>>> 3c1dc238
+}