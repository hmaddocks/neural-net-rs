[workspace]

<<<<<<< HEAD
members = ["matrix", "neural-network", "train_mnist", "training", "mnist"]
=======
members = ["matrix", "neural-network", "mnist"]
>>>>>>> 3c1dc238
resolver = "2"<|MERGE_RESOLUTION|>--- conflicted
+++ resolved
@@ -1,8 +1,4 @@
 [workspace]
 
-<<<<<<< HEAD
-members = ["matrix", "neural-network", "train_mnist", "training", "mnist"]
-=======
 members = ["matrix", "neural-network", "mnist"]
->>>>>>> 3c1dc238
 resolver = "2"